package handler

import (
	"errors"
	"github.com/oursky/ourd/authtoken"
	"github.com/oursky/ourd/oddb"
	"github.com/oursky/ourd/oddb/oddbtest"
	. "github.com/oursky/ourd/ourtest"
	"github.com/oursky/ourd/router"
	. "github.com/smartystreets/goconvey/convey"
	"testing"
	"time"
)

func TestRecordFetch(t *testing.T) {
	Convey("FetchRecordHandler", t, func() {
		record1 := oddb.Record{ID: oddb.NewRecordID("type", "1")}
		record2 := oddb.Record{ID: oddb.NewRecordID("type", "2")}
		db := oddbtest.NewMapDB()
		So(db.Save(&record1), ShouldBeNil)
		So(db.Save(&record2), ShouldBeNil)

		r := newSingleRouteRouter(RecordFetchHandler, func(payload *router.Payload) {
			payload.Database = db
		})

		Convey("fetches multiple records", func() {
			resp := r.POST(`{
				"ids": ["type/1", "type/2"]
				}`)

			So(resp.Body.Bytes(), ShouldEqualJSON, `{
				"result": [{
					"_id": "type/1",
					"_type": "record"
				}, {
					"_id": "type/2",
					"_type": "record"
				}]
			}`)
			So(resp.Code, ShouldEqual, 200)
		})

		Convey("returns error in a list when non-exist records are fetched", func() {
			resp := r.POST(`{
				"ids": ["type/1", "type/not-exist", "type/2"]
			}`)

			So(resp.Body.Bytes(), ShouldEqualJSON, `{
				"result": [{
					"_id": "type/1",
					"_type": "record"
				}, {
					"_id": "type/not-exist",
					"_type": "error",
					"type": "ResourceNotFound",
					"code": 103,
					"message": "record not found"
				}, {
					"_id": "type/2",
					"_type": "record"
				}]
			}`)
			So(resp.Code, ShouldEqual, 200)
		})

		Convey("returns error when non-string ids is supplied", func() {
			resp := r.POST(`{
				"ids": [1, 2, 3]
			}`)

			So(resp.Body.Bytes(), ShouldEqualJSON, `{
				"error":{
					"code": 101,
					"type": "RequestInvalid",
					"message": "expected string id"
				}
			}`)
		})
	})
}

func TestRecordDeleteHandler(t *testing.T) {
	Convey("RecordDeleteHandler", t, func() {
		note0 := oddb.Record{
			ID: oddb.NewRecordID("note", "0"),
		}
		note1 := oddb.Record{
			ID: oddb.NewRecordID("note", "1"),
		}

		db := oddbtest.NewMapDB()
		So(db.Save(&note0), ShouldBeNil)
		So(db.Save(&note1), ShouldBeNil)

		router := newSingleRouteRouter(RecordDeleteHandler, func(p *router.Payload) {
			p.Database = db
		})

		Convey("deletes existing records", func() {
			resp := router.POST(`{
	"ids": ["note/0", "note/1"]
}`)
			So(resp.Body.Bytes(), ShouldEqualJSON, `{
	"result": [
		{"_id": "note/0", "_type": "record"},
		{"_id": "note/1", "_type": "record"}
	]
}`)
		})

		Convey("returns error when record doesn't exist", func() {
			resp := router.POST(`{
	"ids": ["note/0", "note/notexistid"]
}`)
			So(resp.Body.Bytes(), ShouldEqualJSON, `{
	"result": [
		{"_id": "note/0", "_type": "record"},
		{"_id": "note/notexistid", "_type": "error", "code": 103, "message": "record not found", "type": "ResourceNotFound"}
	]
}`)

		})
	})
}

<<<<<<< HEAD
func TestTransportRecordMarshalJSON(t *testing.T) {
	r := transportRecord{
		ID: oddb.NewRecordID("recordkey", "recordtype"),
		Data: map[string]interface{}{
			"stringkey": "stringvalue",
			"numkey":    1,
			"boolkey":   true,
		},
		ACL: oddb.NewRecordACL([]oddb.RecordACLEntry{
			oddb.NewRecordACLEntryDirect("USER", oddb.ReadLevel),
		}),
	}

	expectedMap := map[string]interface{}{
		"stringkey": "stringvalue",
		// NOTE(limouren): json unmarshal numbers to float64
		"numkey":  float64(1),
		"boolkey": true,
		"_access": []interface{}{
			map[string]interface{}{
				"relation": "$direct",
				"level":    "read",
				"user_id":  "USER",
			}},
	}

	jsonBytes, err := json.Marshal(r)
	if err != nil {
		panic(err)
	}

	// there is no guarantee key ordering in marshalled json,
	// so we compare the unmarshalled map
	marshalledMap := map[string]interface{}{}
	json.Unmarshal(jsonBytes, &marshalledMap)

	if !reflect.DeepEqual(marshalledMap, expectedMap) {
		t.Fatalf("got marshalledMap = %#v, expect %#v", marshalledMap, expectedMap)
	}
}

func TestTransportRecordUnmarshalJSON(t *testing.T) {
	jsonBytes := []byte(`{
		"_id": "recordtype/recordkey",
		"stringkey": "stringvalue",
		"numkey": 1,
		"boolkey": true}`)

	expectedRecord := transportRecord{
		ID: oddb.NewRecordID("recordtype", "recordkey"),
		Data: map[string]interface{}{
			"stringkey": "stringvalue",
			"numkey":    float64(1),
			"boolkey":   true,
		},
	}

	unmarshalledRecord := transportRecord{}
	if err := json.Unmarshal(jsonBytes, &unmarshalledRecord); err != nil {
		panic(err)
	}

	if !reflect.DeepEqual(unmarshalledRecord, expectedRecord) {
		t.Fatalf("got unmarshalledRecord = %#v, expect %#v", unmarshalledRecord, expectedRecord)
	}
}

func TestResponseItemMarshal(t *testing.T) {
	record := transportRecord{
		ID:   oddb.NewRecordID("recordtype", "recordkey"),
		Data: map[string]interface{}{"key": "value"},
		ACL: oddb.NewRecordACL([]oddb.RecordACLEntry{
			oddb.NewRecordACLEntryDirect("USER", oddb.ReadLevel),
			oddb.NewRecordACLEntryRelation("friend", oddb.WriteLevel),
		}),
	}

	item := newResponseItem(&record)
	expectedJSON := []byte(`{"_id":"recordtype/recordkey","_type":"record","_access":[{"relation":"$direct","level":"read","user_id":"USER"},{"relation":"friend","level":"write"}],"key":"value"}`)

	marshalledItem, err := json.Marshal(item)
	if err != nil {
		panic(err)
	}

	if !bytes.Equal(marshalledItem, expectedJSON) {
		t.Errorf("got marshalledItem = %s, want %s", marshalledItem, expectedJSON)
	}

	item = newResponseItemErr("recordtype/errorkey", oderr.NewUnknownErr(errors.New("a refreshing error")))
	expectedJSON = []byte(`{"_id":"recordtype/errorkey","_type":"error","type":"UnknownError","code":1,"message":"a refreshing error"}`)

	marshalledItem, err = json.Marshal(item)
	if err != nil {
		panic(err)
	}

	if !bytes.Equal(marshalledItem, expectedJSON) {
		t.Errorf("got marshalledItem = %s, want %s", marshalledItem, expectedJSON)
	}
}

func TestResponseItemMarshalEmpty(t *testing.T) {
	record := transportRecord{
		ID: oddb.NewRecordID("recordtype", "recordkey"),
	}
	item := newResponseItem(&record)
	expectedJSON := []byte(`{"_id":"recordtype/recordkey","_type":"record","_access":null}`)

	marshalled, err := json.Marshal(&item)
	if err != nil {
		panic(err)
	}

	if !bytes.Equal(marshalled, expectedJSON) {
		t.Errorf("got marshalled = %s, want %s", marshalled, expectedJSON)
	}

	record.Data = map[string]interface{}{}
	marshalled, err = json.Marshal(&item)
	if err != nil {
		panic(err)
	}

	if !bytes.Equal(marshalled, expectedJSON) {
		t.Errorf("got marshalled = %s, want %s", marshalled, expectedJSON)
	}

}

=======
>>>>>>> c26adeb0
// TODO(limouren): refactor TokenStores commonly used in testing to
// a separate package

// trueStore is a TokenStore that always noop on Put and assign itself on Get
type trueStore authtoken.Token

func (store *trueStore) Get(id string, token *authtoken.Token) error {
	*token = authtoken.Token(*store)
	return nil
}

func (store *trueStore) Put(token *authtoken.Token) error {
	return nil
}

// errStore is a TokenStore that always noop and returns itself as error
// on both Get and Put
type errStore authtoken.NotFoundError

func (store *errStore) Get(id string, token *authtoken.Token) error {
	return (*authtoken.NotFoundError)(store)
}

func (store *errStore) Put(token *authtoken.Token) error {
	return (*authtoken.NotFoundError)(store)
}

func TestRecordSaveHandler(t *testing.T) {
	Convey("RecordSaveHandler", t, func() {
		db := oddbtest.NewMapDB()
		r := newSingleRouteRouter(RecordSaveHandler, func(payload *router.Payload) {
			payload.Database = db
		})

		Convey("Saves multiple records", func() {
			resp := r.POST(`{
				"records": [{
					"_id": "type1/id1",
					"k1": "v1",
					"k2": "v2"
				}, {
					"_id": "type2/id2",
					"k3": "v3",
					"k4": "v4"
				}]
			}`)
			So(resp.Body.Bytes(), ShouldEqualJSON, `{
				"result": [{
					"_id": "type1/id1",
					"_type": "record",
					"_access":null,
					"k1": "v1",
					"k2": "v2"
				}, {
					"_id": "type2/id2",
					"_type": "record",
					"_access":null,
					"k3": "v3",
					"k4": "v4"
				}]
			}`)
		})

		Convey("Removes reserved keys on save", func() {
			resp := r.POST(`{
				"records": [{
					"_id": "type1/id1",
					"floatkey": 1,
					"_reserved_key": "reserved_value"
				}]
			}`)
			So(resp.Body.Bytes(), ShouldEqualJSON, `{
				"result": [{
					"_id": "type1/id1",
					"_type": "record",
					"_access":null,
					"floatkey": 1
				}]
			}`)
		})

		Convey("Returns error if _id is missing or malformated", func() {
			resp := r.POST(`{
				"records": [{
				}, {
					"_id": "invalidkey"
				}]
			}`)
			So(resp.Body.Bytes(), ShouldEqualJSON, `{
				"result": [{
					"_type": "error",
					"type": "RequestInvalid",
					"code": 101,
					"message": "record: required field \"_id\" not found"
				},{
					"_type": "error",
					"type": "RequestInvalid",
					"code": 101,
					"message": "record: \"_id\" should be of format '{type}/{id}', got \"invalidkey\""
			}]}`)
		})

		Convey("REGRESSION #119: Returns record invalid error if _id is missing or malformated", func() {
			resp := r.POST(`{
				"records": [{
				}, {
					"_id": "invalidkey"
				}]
			}`)
			So(resp.Body.Bytes(), ShouldEqualJSON, `{
				"result": [{
					"_type": "error",
					"type": "RequestInvalid",
					"code": 101,
					"message": "record: required field \"_id\" not found"
				},{
					"_type": "error",
					"type": "RequestInvalid",
					"code": 101,
					"message": "record: \"_id\" should be of format '{type}/{id}', got \"invalidkey\""
			}]}`)
		})
	})
}

func TestRecordSaveDataType(t *testing.T) {
	Convey("RecordSaveHandler", t, func() {
		db := oddbtest.NewMapDB()
		r := newSingleRouteRouter(RecordSaveHandler, func(p *router.Payload) {
			p.Database = db
		})

		Convey("Parses date", func() {
			resp := r.POST(`{
	"records": [{
		"_id": "type1/id1",
		"date_value": {"$type": "date", "$date": "2015-04-10T17:35:20+08:00"}
	}]
}`)

			So(resp.Body.Bytes(), ShouldEqualJSON, `{
	"result": [{
		"_id": "type1/id1",
		"_type": "record",
		"_access": null,
		"date_value": {"$type": "date", "$date": "2015-04-10T09:35:20Z"}
	}]
}`)

			record := oddb.Record{}
			So(db.Get(oddb.NewRecordID("type1", "id1"), &record), ShouldBeNil)
			So(record, ShouldResemble, oddb.Record{
				ID: oddb.NewRecordID("type1", "id1"),
				Data: map[string]interface{}{
					"date_value": time.Date(2015, 4, 10, 9, 35, 20, 0, time.UTC),
				},
			})
		})

		Convey("Parses Reference", func() {
			resp := r.POST(`{
	"records": [{
		"_id": "type1/id1",
		"ref": {"$type": "ref", "$id": "type2/id2"}
	}]
}`)

			So(resp.Body.Bytes(), ShouldEqualJSON, `{
	"result": [{
		"_id": "type1/id1",
		"_type": "record",
		"_access": null,
		"ref": {"$type": "ref", "$id": "type2/id2"}
	}]
}`)

			record := oddb.Record{}
			So(db.Get(oddb.NewRecordID("type1", "id1"), &record), ShouldBeNil)
			So(record, ShouldResemble, oddb.Record{
				ID: oddb.NewRecordID("type1", "id1"),
				Data: map[string]interface{}{
					"ref": oddb.NewReference("type2", "id2"),
				},
			})

		})
	})
}

type noExtendDatabase struct {
	calledExtend bool
	oddb.Database
}

func (db *noExtendDatabase) Extend(recordType string, schema oddb.RecordSchema) error {
	db.calledExtend = true
	return errors.New("You shalt not call Extend")
}

func TestRecordSaveNoExtendIfRecordMalformed(t *testing.T) {
	Convey("RecordSaveHandler", t, func() {
		noExtendDB := &noExtendDatabase{}
		r := newSingleRouteRouter(RecordSaveHandler, func(payload *router.Payload) {
			payload.Database = noExtendDB
		})

		Convey("REGRESSION #119: Database.Extend should be called when all record are invalid", func() {
			r.POST(`{
				"records": [{
				}, {
					"_id": "invalidkey"
				}]
			}`)
			So(noExtendDB.calledExtend, ShouldBeFalse)
		})
	})
}

type queryDatabase struct {
	lastquery *oddb.Query
	oddb.Database
}

func (db *queryDatabase) Query(query *oddb.Query) (*oddb.Rows, error) {
	db.lastquery = query
	return oddb.EmptyRows, nil
}

func TestRecordQuery(t *testing.T) {
	Convey("Given a Database", t, func() {
		db := &queryDatabase{}
		Convey("Queries records with type", func() {
			payload := router.Payload{
				Data: map[string]interface{}{
					"record_type": "note",
				},
				Database: db,
			}
			response := router.Response{}

			RecordQueryHandler(&payload, &response)

			So(response.Err, ShouldBeNil)
			So(db.lastquery, ShouldResemble, &oddb.Query{
				Type: "note",
			})
		})
		Convey("Queries records with sorting", func() {
			payload := router.Payload{
				Data: map[string]interface{}{
					"record_type": "note",
					"sort": []interface{}{
						[]interface{}{
							map[string]interface{}{
								"$type": "keypath",
								"$val":  "noteOrder",
							},
							"desc",
						},
					},
				},
				Database: db,
			}
			response := router.Response{}

			RecordQueryHandler(&payload, &response)

			So(response.Err, ShouldBeNil)
			So(db.lastquery, ShouldResemble, &oddb.Query{
				Type: "note",
				Sorts: []oddb.Sort{
					oddb.Sort{
						KeyPath: "noteOrder",
						Order:   oddb.Desc,
					},
				},
			})
		})
	})
}

// a very naive Database that alway returns the single record set onto it
type singleRecordDatabase struct {
	record oddb.Record
	oddb.Database
}

func (db *singleRecordDatabase) Get(id oddb.RecordID, record *oddb.Record) error {
	*record = db.record
	return nil
}

func (db *singleRecordDatabase) Save(record *oddb.Record) error {
	*record = db.record
	return nil
}

func (db *singleRecordDatabase) Query(query *oddb.Query) (*oddb.Rows, error) {
	return oddb.NewRows(oddb.NewMemoryRows([]oddb.Record{db.record})), nil
}

func (db *singleRecordDatabase) Extend(recordType string, schema oddb.RecordSchema) error {
	return nil
}

func TestRecordOwnerIDSerialization(t *testing.T) {
	Convey("Given a record with owner id in DB", t, func() {
		record := oddb.Record{
			ID:      oddb.NewRecordID("type", "id"),
			OwnerID: "ownerID",
		}
		db := &singleRecordDatabase{
			record: record,
		}

		injectDBFunc := func(payload *router.Payload) {
			payload.Database = db
		}

		Convey("fetched record serializes owner id correctly", func() {
			resp := newSingleRouteRouter(RecordFetchHandler, injectDBFunc).POST(`{
				"ids": ["do/notCare"]
			}`)

			So(resp.Body.Bytes(), ShouldEqualJSON, `{
				"result": [{
					"_id": "type/id",
					"_type": "record",
					"_ownerID": "ownerID"
				}]
			}`)
		})

		Convey("saved record serializes owner id correctly", func() {
			resp := newSingleRouteRouter(RecordSaveHandler, injectDBFunc).POST(`{
				"records": [{
					"_id": "do/notCare"
				}]
			}`)

			So(resp.Body.Bytes(), ShouldEqualJSON, `{
				"result": [{
					"_id": "type/id",
					"_type": "record",
					"_ownerID": "ownerID"
				}]
			}`)
		})

		Convey("queried record serializes owner id correctly", func() {
			resp := newSingleRouteRouter(RecordQueryHandler, injectDBFunc).POST(`{
				"record_type": "doNotCare"
			}`)

			So(resp.Body.Bytes(), ShouldEqualJSON, `{
				"result": [{
					"_id": "type/id",
					"_type": "record",
					"_ownerID": "ownerID"
				}]
			}`)
		})
	})
}<|MERGE_RESOLUTION|>--- conflicted
+++ resolved
@@ -12,74 +12,6 @@
 	"time"
 )
 
-func TestRecordFetch(t *testing.T) {
-	Convey("FetchRecordHandler", t, func() {
-		record1 := oddb.Record{ID: oddb.NewRecordID("type", "1")}
-		record2 := oddb.Record{ID: oddb.NewRecordID("type", "2")}
-		db := oddbtest.NewMapDB()
-		So(db.Save(&record1), ShouldBeNil)
-		So(db.Save(&record2), ShouldBeNil)
-
-		r := newSingleRouteRouter(RecordFetchHandler, func(payload *router.Payload) {
-			payload.Database = db
-		})
-
-		Convey("fetches multiple records", func() {
-			resp := r.POST(`{
-				"ids": ["type/1", "type/2"]
-				}`)
-
-			So(resp.Body.Bytes(), ShouldEqualJSON, `{
-				"result": [{
-					"_id": "type/1",
-					"_type": "record"
-				}, {
-					"_id": "type/2",
-					"_type": "record"
-				}]
-			}`)
-			So(resp.Code, ShouldEqual, 200)
-		})
-
-		Convey("returns error in a list when non-exist records are fetched", func() {
-			resp := r.POST(`{
-				"ids": ["type/1", "type/not-exist", "type/2"]
-			}`)
-
-			So(resp.Body.Bytes(), ShouldEqualJSON, `{
-				"result": [{
-					"_id": "type/1",
-					"_type": "record"
-				}, {
-					"_id": "type/not-exist",
-					"_type": "error",
-					"type": "ResourceNotFound",
-					"code": 103,
-					"message": "record not found"
-				}, {
-					"_id": "type/2",
-					"_type": "record"
-				}]
-			}`)
-			So(resp.Code, ShouldEqual, 200)
-		})
-
-		Convey("returns error when non-string ids is supplied", func() {
-			resp := r.POST(`{
-				"ids": [1, 2, 3]
-			}`)
-
-			So(resp.Body.Bytes(), ShouldEqualJSON, `{
-				"error":{
-					"code": 101,
-					"type": "RequestInvalid",
-					"message": "expected string id"
-				}
-			}`)
-		})
-	})
-}
-
 func TestRecordDeleteHandler(t *testing.T) {
 	Convey("RecordDeleteHandler", t, func() {
 		note0 := oddb.Record{
@@ -123,142 +55,6 @@
 		})
 	})
 }
-
-<<<<<<< HEAD
-func TestTransportRecordMarshalJSON(t *testing.T) {
-	r := transportRecord{
-		ID: oddb.NewRecordID("recordkey", "recordtype"),
-		Data: map[string]interface{}{
-			"stringkey": "stringvalue",
-			"numkey":    1,
-			"boolkey":   true,
-		},
-		ACL: oddb.NewRecordACL([]oddb.RecordACLEntry{
-			oddb.NewRecordACLEntryDirect("USER", oddb.ReadLevel),
-		}),
-	}
-
-	expectedMap := map[string]interface{}{
-		"stringkey": "stringvalue",
-		// NOTE(limouren): json unmarshal numbers to float64
-		"numkey":  float64(1),
-		"boolkey": true,
-		"_access": []interface{}{
-			map[string]interface{}{
-				"relation": "$direct",
-				"level":    "read",
-				"user_id":  "USER",
-			}},
-	}
-
-	jsonBytes, err := json.Marshal(r)
-	if err != nil {
-		panic(err)
-	}
-
-	// there is no guarantee key ordering in marshalled json,
-	// so we compare the unmarshalled map
-	marshalledMap := map[string]interface{}{}
-	json.Unmarshal(jsonBytes, &marshalledMap)
-
-	if !reflect.DeepEqual(marshalledMap, expectedMap) {
-		t.Fatalf("got marshalledMap = %#v, expect %#v", marshalledMap, expectedMap)
-	}
-}
-
-func TestTransportRecordUnmarshalJSON(t *testing.T) {
-	jsonBytes := []byte(`{
-		"_id": "recordtype/recordkey",
-		"stringkey": "stringvalue",
-		"numkey": 1,
-		"boolkey": true}`)
-
-	expectedRecord := transportRecord{
-		ID: oddb.NewRecordID("recordtype", "recordkey"),
-		Data: map[string]interface{}{
-			"stringkey": "stringvalue",
-			"numkey":    float64(1),
-			"boolkey":   true,
-		},
-	}
-
-	unmarshalledRecord := transportRecord{}
-	if err := json.Unmarshal(jsonBytes, &unmarshalledRecord); err != nil {
-		panic(err)
-	}
-
-	if !reflect.DeepEqual(unmarshalledRecord, expectedRecord) {
-		t.Fatalf("got unmarshalledRecord = %#v, expect %#v", unmarshalledRecord, expectedRecord)
-	}
-}
-
-func TestResponseItemMarshal(t *testing.T) {
-	record := transportRecord{
-		ID:   oddb.NewRecordID("recordtype", "recordkey"),
-		Data: map[string]interface{}{"key": "value"},
-		ACL: oddb.NewRecordACL([]oddb.RecordACLEntry{
-			oddb.NewRecordACLEntryDirect("USER", oddb.ReadLevel),
-			oddb.NewRecordACLEntryRelation("friend", oddb.WriteLevel),
-		}),
-	}
-
-	item := newResponseItem(&record)
-	expectedJSON := []byte(`{"_id":"recordtype/recordkey","_type":"record","_access":[{"relation":"$direct","level":"read","user_id":"USER"},{"relation":"friend","level":"write"}],"key":"value"}`)
-
-	marshalledItem, err := json.Marshal(item)
-	if err != nil {
-		panic(err)
-	}
-
-	if !bytes.Equal(marshalledItem, expectedJSON) {
-		t.Errorf("got marshalledItem = %s, want %s", marshalledItem, expectedJSON)
-	}
-
-	item = newResponseItemErr("recordtype/errorkey", oderr.NewUnknownErr(errors.New("a refreshing error")))
-	expectedJSON = []byte(`{"_id":"recordtype/errorkey","_type":"error","type":"UnknownError","code":1,"message":"a refreshing error"}`)
-
-	marshalledItem, err = json.Marshal(item)
-	if err != nil {
-		panic(err)
-	}
-
-	if !bytes.Equal(marshalledItem, expectedJSON) {
-		t.Errorf("got marshalledItem = %s, want %s", marshalledItem, expectedJSON)
-	}
-}
-
-func TestResponseItemMarshalEmpty(t *testing.T) {
-	record := transportRecord{
-		ID: oddb.NewRecordID("recordtype", "recordkey"),
-	}
-	item := newResponseItem(&record)
-	expectedJSON := []byte(`{"_id":"recordtype/recordkey","_type":"record","_access":null}`)
-
-	marshalled, err := json.Marshal(&item)
-	if err != nil {
-		panic(err)
-	}
-
-	if !bytes.Equal(marshalled, expectedJSON) {
-		t.Errorf("got marshalled = %s, want %s", marshalled, expectedJSON)
-	}
-
-	record.Data = map[string]interface{}{}
-	marshalled, err = json.Marshal(&item)
-	if err != nil {
-		panic(err)
-	}
-
-	if !bytes.Equal(marshalled, expectedJSON) {
-		t.Errorf("got marshalled = %s, want %s", marshalled, expectedJSON)
-	}
-
-}
-
-=======
->>>>>>> c26adeb0
-// TODO(limouren): refactor TokenStores commonly used in testing to
-// a separate package
 
 // trueStore is a TokenStore that always noop on Put and assign itself on Get
 type trueStore authtoken.Token
@@ -585,6 +381,7 @@
 				"result": [{
 					"_id": "type/id",
 					"_type": "record",
+					"_access": null,
 					"_ownerID": "ownerID"
 				}]
 			}`)
@@ -601,6 +398,7 @@
 				"result": [{
 					"_id": "type/id",
 					"_type": "record",
+					"_access": null,
 					"_ownerID": "ownerID"
 				}]
 			}`)
@@ -615,6 +413,7 @@
 				"result": [{
 					"_id": "type/id",
 					"_type": "record",
+					"_access": null,
 					"_ownerID": "ownerID"
 				}]
 			}`)
