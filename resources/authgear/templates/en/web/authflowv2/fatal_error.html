--- conflicted
+++ resolved
@@ -29,11 +29,8 @@
       {{ $error_reason := index .Error.info.reasons 0 }}
       {{ if $error_reason.title }}
         {{ $title = $error_reason.title }}
-<<<<<<< HEAD
-=======
       {{ else }}
         {{ $title = (include "v2.page.fatal-error.webhook-disallowed.title" (dict "FlowType" .Error.info.FlowType)) }}
->>>>>>> 22d8337e
       {{ end }}
     {{ end }}
   {{ end }}
@@ -61,11 +58,7 @@
       {{ if $error_reason.reason }}
         {{ $error_message = $error_reason.reason }}
       {{ else }}
-<<<<<<< HEAD
-        {{ $error_message = (include "v2.error.webhook-disallowed" nil) }}
-=======
         {{ $error_message = (include "v2.page.fatal-error.webhook-disallowed.description" (dict "FlowType" .Error.info.FlowType)) }}
->>>>>>> 22d8337e
       {{ end }}
     {{ end }}
   {{ end }}
