package graphql

import (
	"context"
	"time"

	"github.com/authgear/authgear-server/pkg/admin/model"
	"github.com/authgear/authgear-server/pkg/api/event"
	apimodel "github.com/authgear/authgear-server/pkg/api/model"
	"github.com/authgear/authgear-server/pkg/lib/audit"
	"github.com/authgear/authgear-server/pkg/lib/authn/authenticator"
	"github.com/authgear/authgear-server/pkg/lib/authn/identity"
	"github.com/authgear/authgear-server/pkg/lib/authn/otp"
	libuser "github.com/authgear/authgear-server/pkg/lib/authn/user"
	"github.com/authgear/authgear-server/pkg/lib/config"
	"github.com/authgear/authgear-server/pkg/lib/facade"
	"github.com/authgear/authgear-server/pkg/lib/feature/forgotpassword"
	"github.com/authgear/authgear-server/pkg/lib/oauth"
	"github.com/authgear/authgear-server/pkg/lib/oauth/protocol"
	"github.com/authgear/authgear-server/pkg/lib/resourcescope"
	"github.com/authgear/authgear-server/pkg/lib/rolesgroups"
	"github.com/authgear/authgear-server/pkg/lib/session"
	"github.com/authgear/authgear-server/pkg/lib/sessionlisting"
	"github.com/authgear/authgear-server/pkg/util/accesscontrol"
	"github.com/authgear/authgear-server/pkg/util/graphqlutil"
)

type UserLoader interface {
	graphqlutil.DataLoaderInterface
}

type IdentityLoader interface {
	graphqlutil.DataLoaderInterface
}

type AuthenticatorLoader interface {
	graphqlutil.DataLoaderInterface
}

type RoleLoader interface {
	graphqlutil.DataLoaderInterface
}

type GroupLoader interface {
	graphqlutil.DataLoaderInterface
}

type AuditLogLoader interface {
	graphqlutil.DataLoaderInterface
}

type ResourceLoader interface {
	graphqlutil.DataLoaderInterface
}

type ScopeLoader interface {
	graphqlutil.DataLoaderInterface
}

type AuditLogFacade interface {
	QueryPage(ctx context.Context, opts audit.QueryPageOptions, pageArgs graphqlutil.PageArgs) ([]apimodel.PageItemRef, *graphqlutil.PageResult, error)
}

type UserFacade interface {
	ListPage(ctx context.Context, listOption libuser.ListOptions, args graphqlutil.PageArgs) ([]apimodel.PageItemRef, *graphqlutil.PageResult, error)
	SearchPage(
		ctx context.Context,
		searchKeyword string,
		filterOptions libuser.FilterOptions,
		sortOption libuser.SortOption,
		args graphqlutil.PageArgs) ([]apimodel.PageItemRef, *graphqlutil.PageResult, error)
	Create(ctx context.Context, identityDef model.IdentityDef, opts facade.CreatePasswordOptions) (string, error)
	ResetPassword(ctx context.Context, id string, password string, generatePassword bool, sendPassword bool, changeOnLogin bool) error
	SetPasswordExpired(ctx context.Context, id string, isExpired bool) error
	SetDisabled(ctx context.Context, id string, isDisabled bool, reason *string) error
	ScheduleDeletion(ctx context.Context, id string) error
	UnscheduleDeletion(ctx context.Context, id string) error
	Delete(ctx context.Context, id string) error
	ScheduleAnonymization(ctx context.Context, id string) error
	UnscheduleAnonymization(ctx context.Context, id string) error
	Anonymize(ctx context.Context, id string) error
	SetMFAGracePeriod(ctx context.Context, id string, endAt *time.Time) error
	GetUsersByStandardAttribute(ctx context.Context, attributeKey string, attributeValue string) ([]string, error)
	GetUserByLoginID(ctx context.Context, loginIDKey string, loginIDValue string) (string, error)
	GetUserByOAuth(ctx context.Context, oauthProviderAlias string, oauthProviderUserID string) (string, error)
}

type RolesGroupsFacade interface {
	CreateRole(ctx context.Context, options *rolesgroups.NewRoleOptions) (string, error)
	UpdateRole(ctx context.Context, options *rolesgroups.UpdateRoleOptions) error
	DeleteRole(ctx context.Context, id string) error
	ListGroupsByRoleID(ctx context.Context, roleID string) ([]*apimodel.Group, error)
	ListRoles(ctx context.Context, options *rolesgroups.ListRolesOptions, pageArgs graphqlutil.PageArgs) ([]apimodel.PageItemRef, *graphqlutil.PageResult, error)

	CreateGroup(ctx context.Context, options *rolesgroups.NewGroupOptions) (string, error)
	UpdateGroup(ctx context.Context, options *rolesgroups.UpdateGroupOptions) error
	DeleteGroup(ctx context.Context, id string) error
	ListRolesByGroupID(ctx context.Context, groupID string) ([]*apimodel.Role, error)
	ListGroups(ctx context.Context, options *rolesgroups.ListGroupsOptions, pageArgs graphqlutil.PageArgs) ([]apimodel.PageItemRef, *graphqlutil.PageResult, error)

	AddRoleToGroups(ctx context.Context, options *rolesgroups.AddRoleToGroupsOptions) (string, error)
	RemoveRoleFromGroups(ctx context.Context, options *rolesgroups.RemoveRoleFromGroupsOptions) (string, error)

	AddRoleToUsers(ctx context.Context, options *rolesgroups.AddRoleToUsersOptions) (string, error)
	RemoveRoleFromUsers(ctx context.Context, options *rolesgroups.RemoveRoleFromUsersOptions) (string, error)

	AddGroupToUsers(ctx context.Context, options *rolesgroups.AddGroupToUsersOptions) (groupID string, err error)
	RemoveGroupFromUsers(ctx context.Context, options *rolesgroups.RemoveGroupFromUsersOptions) (groupID string, err error)

	AddGroupToRoles(ctx context.Context, options *rolesgroups.AddGroupToRolesOptions) (groupID string, err error)
	RemoveGroupFromRoles(ctx context.Context, options *rolesgroups.RemoveGroupFromRolesOptions) (groupID string, err error)

	AddUserToRoles(ctx context.Context, options *rolesgroups.AddUserToRolesOptions) (err error)
	RemoveUserFromRoles(ctx context.Context, options *rolesgroups.RemoveUserFromRolesOptions) (err error)

	AddUserToGroups(ctx context.Context, options *rolesgroups.AddUserToGroupsOptions) (err error)
	RemoveUserFromGroups(ctx context.Context, options *rolesgroups.RemoveUserFromGroupsOptions) (err error)

	ListRolesByUserID(ctx context.Context, userID string) ([]*apimodel.Role, error)
	ListGroupsByUserID(ctx context.Context, userID string) ([]*apimodel.Group, error)
	ListUserIDsByRoleID(ctx context.Context, roleID string, pageArgs graphqlutil.PageArgs) ([]apimodel.PageItemRef, *graphqlutil.PageResult, error)
	ListUserIDsByGroupID(ctx context.Context, groupID string, pageArgs graphqlutil.PageArgs) ([]apimodel.PageItemRef, *graphqlutil.PageResult, error)
	ListEffectiveRolesByUserID(ctx context.Context, userID string) ([]*apimodel.Role, error)
	ListAllUserIDsByGroupIDs(ctx context.Context, groupIDs []string) ([]string, error)
	ListAllUserIDsByGroupKeys(ctx context.Context, groupKeys []string) ([]string, error)
	ListAllUserIDsByRoleIDs(ctx context.Context, roleIDs []string) ([]string, error)
	ListAllUserIDsByEffectiveRoleIDs(ctx context.Context, roleIDs []string) ([]string, error)
	ListAllRolesByKeys(ctx context.Context, keys []string) ([]*apimodel.Role, error)
	ListAllGroupsByKeys(ctx context.Context, keys []string) ([]*apimodel.Group, error)

	GetRole(ctx context.Context, roleID string) (*apimodel.Role, error)
	GetGroup(ctx context.Context, groupID string) (*apimodel.Group, error)
}

type IdentityFacade interface {
	Get(ctx context.Context, id string) (*identity.Info, error)
	List(ctx context.Context, userID string, identityType *apimodel.IdentityType) ([]*apimodel.IdentityRef, error)
	Remove(ctx context.Context, identityInfo *identity.Info) error
	Create(ctx context.Context, userID string, identityDef model.IdentityDef, password string) (*apimodel.IdentityRef, error)
	Update(ctx context.Context, identityID string, userID string, identityDef model.IdentityDef) (*apimodel.IdentityRef, error)
}

type AuthenticatorFacade interface {
	Get(ctx context.Context, id string) (*authenticator.Info, error)
	List(ctx context.Context, userID string, authenticatorType *apimodel.AuthenticatorType, authenticatorKind *authenticator.Kind) ([]*authenticator.Ref, error)
	Remove(ctx context.Context, authenticatorInfo *authenticator.Info) error
	CreateBySpec(ctx context.Context, spec *authenticator.Spec) (*authenticator.Info, error)
}

type VerificationFacade interface {
	Get(ctx context.Context, userID string) ([]model.Claim, error)
	SetVerified(ctx context.Context, userID string, claimName string, claimValue string, isVerified bool) error
}

type UserProfileFacade interface {
	DeriveStandardAttributes(ctx context.Context, role accesscontrol.Role, userID string, updatedAt time.Time, attrs map[string]interface{}) (map[string]interface{}, error)
	ReadCustomAttributesInStorageForm(ctx context.Context, role accesscontrol.Role, userID string, storageForm map[string]interface{}) (map[string]interface{}, error)
	UpdateUserProfile(
		ctx context.Context,
		role accesscontrol.Role,
		userID string,
		stdAttrs map[string]interface{},
		customAttrs map[string]interface{},
	) error
}

type SessionFacade interface {
	List(ctx context.Context, userID string) ([]session.ListableSession, error)
	Get(ctx context.Context, id string) (session.ListableSession, error)
	Revoke(ctx context.Context, id string) error
	RevokeAll(ctx context.Context, userID string) error
}

type AuthorizationFacade interface {
	Get(ctx context.Context, id string) (*oauth.Authorization, error)
	List(ctx context.Context, userID string, filters ...oauth.AuthorizationFilter) ([]*oauth.Authorization, error)
	Delete(ctx context.Context, a *oauth.Authorization) error
}

type OAuthFacade interface {
	CreateSession(ctx context.Context, clientID string, userID string, deviceInfo map[string]interface{}) (session.ListableSession, protocol.TokenResponse, error)
}

type SessionListingService interface {
	FilterForDisplay(ctx context.Context, sessions []session.ListableSession, currentSession session.ResolvedSession) ([]*sessionlisting.Session, error)
}

type OTPCodeService interface {
	GenerateOTP(ctx context.Context, kind otp.Kind, target string, form otp.Form, opts *otp.GenerateOptions) (string, error)
}

type ForgotPasswordService interface {
	SendCode(ctx context.Context, loginID string, options *forgotpassword.CodeOptions) error
}

type EventService interface {
	DispatchEventOnCommit(ctx context.Context, payload event.Payload) error
}

<<<<<<< HEAD
=======
type ResourceScopeFacade interface {
	CreateResource(ctx context.Context, options *resourcescope.NewResourceOptions) (*apimodel.Resource, error)
	UpdateResource(ctx context.Context, options *resourcescope.UpdateResourceOptions) (*apimodel.Resource, error)
	DeleteResourceByURI(ctx context.Context, uri string) error
	GetResourceByURI(ctx context.Context, uri string) (*apimodel.Resource, error)
	CreateScope(ctx context.Context, options *resourcescope.NewScopeOptions) (*apimodel.Scope, error)
	UpdateScope(ctx context.Context, options *resourcescope.UpdateScopeOptions) (*apimodel.Scope, error)
	DeleteScope(ctx context.Context, resourceURI string, scope string) error
	GetScope(ctx context.Context, resourceURI string, scope string) (*apimodel.Scope, error)
	ListScopes(ctx context.Context, resourceID string) ([]*apimodel.Scope, error)
	ListResources(ctx context.Context, options *resourcescope.ListResourcesOptions, pageArgs graphqlutil.PageArgs) ([]apimodel.PageItemRef, *graphqlutil.PageResult, error)
}

type Logger struct{ *log.Logger }

func NewLogger(lf *log.Factory) Logger { return Logger{lf.New("admin-graphql")} }

>>>>>>> bc183fd0
type Context struct {
	Config                *config.AppConfig
	OAuthConfig           *config.OAuthConfig
	AdminAPIFeatureConfig *config.AdminAPIFeatureConfig

	Users          UserLoader
	Identities     IdentityLoader
	Authenticators AuthenticatorLoader
	Roles          RoleLoader
	Groups         GroupLoader
	AuditLogs      AuditLogLoader
	Resources      ResourceLoader
	Scopes         ScopeLoader

	UserFacade          UserFacade
	RolesGroupsFacade   RolesGroupsFacade
	AuditLogFacade      AuditLogFacade
	IdentityFacade      IdentityFacade
	AuthenticatorFacade AuthenticatorFacade
	VerificationFacade  VerificationFacade
	SessionFacade       SessionFacade
	UserProfileFacade   UserProfileFacade
	AuthorizationFacade AuthorizationFacade
	OAuthFacade         OAuthFacade
	SessionListing      SessionListingService
	OTPCode             OTPCodeService
	ForgotPassword      ForgotPasswordService
	Events              EventService
	ResourceScopeFacade ResourceScopeFacade
}

func WithContext(ctx context.Context, gqlContext *Context) context.Context {
	return graphqlutil.WithContext(ctx, gqlContext)
}

func GQLContext(ctx context.Context) *Context {
	return graphqlutil.GQLContext(ctx).(*Context)
}<|MERGE_RESOLUTION|>--- conflicted
+++ resolved
@@ -197,8 +197,6 @@
 	DispatchEventOnCommit(ctx context.Context, payload event.Payload) error
 }
 
-<<<<<<< HEAD
-=======
 type ResourceScopeFacade interface {
 	CreateResource(ctx context.Context, options *resourcescope.NewResourceOptions) (*apimodel.Resource, error)
 	UpdateResource(ctx context.Context, options *resourcescope.UpdateResourceOptions) (*apimodel.Resource, error)
@@ -212,11 +210,6 @@
 	ListResources(ctx context.Context, options *resourcescope.ListResourcesOptions, pageArgs graphqlutil.PageArgs) ([]apimodel.PageItemRef, *graphqlutil.PageResult, error)
 }
 
-type Logger struct{ *log.Logger }
-
-func NewLogger(lf *log.Factory) Logger { return Logger{lf.New("admin-graphql")} }
-
->>>>>>> bc183fd0
 type Context struct {
 	Config                *config.AppConfig
 	OAuthConfig           *config.OAuthConfig
