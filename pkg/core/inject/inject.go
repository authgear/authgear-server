package inject

import (
	"net/http"
	"reflect"
<<<<<<< HEAD
=======
	"strings"

	"github.com/skygeario/skygear-server/pkg/core/config"
>>>>>>> ab72c140
)

type Map interface {
	Provide(name string, request *http.Request) interface{}
}

func DefaultInject(
	i interface{},
	dependencyMap Map,
	request *http.Request,
) {
	injectDependency(i, dependencyMap, request)
}

func injectDependency(
	i interface{},
	dependencyMap Map,
	request *http.Request,
) {
	t := reflect.TypeOf(i).Elem()
	v := reflect.ValueOf(i).Elem()

	numField := t.NumField()
	for i := 0; i < numField; i++ {
		dependencyTag := t.Field(i).Tag.Get("dependency")
		if dependencyTag == "" {
			continue
		}

		dependencyArgs := strings.Split(dependencyTag, ",")
		dependencyName := dependencyArgs[0]
		options := dependencyArgs[1:]
		optionSet := arrayToSet(options)

		field := v.Field(i)
<<<<<<< HEAD
		dependency := dependencyMap.Provide(dependencyName, request)
		field.Set(reflect.ValueOf(dependency))
=======
		dependency := dependencyMap.Provide(dependencyName, ctx, configuration)

		if optionSet["optional"] == nil && dependency == nil {
			panic(`Dependency "` + dependencyName + `" is nil, but does not mark as optional`)
		}

		if dependency != nil {
			field.Set(reflect.ValueOf(dependency))
		}
>>>>>>> ab72c140
	}
}

func arrayToSet(array []string) (set map[string]interface{}) {
	set = make(map[string]interface{})
	for _, value := range array {
		set[value] = struct{}{}
	}

	return
}<|MERGE_RESOLUTION|>--- conflicted
+++ resolved
@@ -3,12 +3,9 @@
 import (
 	"net/http"
 	"reflect"
-<<<<<<< HEAD
-=======
 	"strings"
 
 	"github.com/skygeario/skygear-server/pkg/core/config"
->>>>>>> ab72c140
 )
 
 type Map interface {
@@ -44,11 +41,7 @@
 		optionSet := arrayToSet(options)
 
 		field := v.Field(i)
-<<<<<<< HEAD
 		dependency := dependencyMap.Provide(dependencyName, request)
-		field.Set(reflect.ValueOf(dependency))
-=======
-		dependency := dependencyMap.Provide(dependencyName, ctx, configuration)
 
 		if optionSet["optional"] == nil && dependency == nil {
 			panic(`Dependency "` + dependencyName + `" is nil, but does not mark as optional`)
@@ -57,7 +50,6 @@
 		if dependency != nil {
 			field.Set(reflect.ValueOf(dependency))
 		}
->>>>>>> ab72c140
 	}
 }
 
