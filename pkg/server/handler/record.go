// Copyright 2015-present Oursky Ltd.
//
// Licensed under the Apache License, Version 2.0 (the "License");
// you may not use this file except in compliance with the License.
// You may obtain a copy of the License at
//
//     http://www.apache.org/licenses/LICENSE-2.0
//
// Unless required by applicable law or agreed to in writing, software
// distributed under the License is distributed on an "AS IS" BASIS,
// WITHOUT WARRANTIES OR CONDITIONS OF ANY KIND, either express or implied.
// See the License for the specific language governing permissions and
// limitations under the License.

package handler

import (
	"encoding/json"
	"fmt"
	"strings"

	"github.com/sirupsen/logrus"
	"github.com/mitchellh/mapstructure"

	"github.com/skygeario/skygear-server/pkg/server/asset"
	pluginEvent "github.com/skygeario/skygear-server/pkg/server/plugin/event"
	"github.com/skygeario/skygear-server/pkg/server/plugin/hook"
	"github.com/skygeario/skygear-server/pkg/server/recordutil"
	"github.com/skygeario/skygear-server/pkg/server/router"
	"github.com/skygeario/skygear-server/pkg/server/skydb"
	"github.com/skygeario/skygear-server/pkg/server/skydb/skyconv"
	"github.com/skygeario/skygear-server/pkg/server/skyerr"
)

type jsonData map[string]interface{}

func (data jsonData) ToMap(m map[string]interface{}) {
	for key, value := range data {
		if mapper, ok := value.(skyconv.ToMapper); ok {
			valueMap := map[string]interface{}{}
			mapper.ToMap(valueMap)
			m[key] = valueMap
		} else {
			m[key] = value
		}
	}
}

type serializedError struct {
	id  string
	err skyerr.Error
}

func newSerializedError(id string, err skyerr.Error) serializedError {
	return serializedError{
		id:  id,
		err: err,
	}
}

func (s serializedError) MarshalJSON() ([]byte, error) {
	m := map[string]interface{}{
		"_type":   "error",
		"name":    s.err.Name(),
		"code":    s.err.Code(),
		"message": s.err.Message(),
	}
	if s.id != "" {
		m["_id"] = s.id
	}
	if s.err.Info() != nil {
		m["info"] = s.err.Info()
	}

	return json.Marshal(m)
}

// recordSavePayload decode and validate incoming mapstructure. It will store
// infroamtion regarding the payload after decode. Don't resue the struct for
// another payload.
type recordSavePayload struct {
	Atomic bool `mapstructure:"atomic"`

	// RawMaps stores the original incoming `records`.
	RawMaps []map[string]interface{} `mapstructure:"records"`

	// IncomigItems contains de-serialized recordID or de-serialization error,
	// the item is one-one corresponding to RawMaps.
	IncomingItems []interface{}

	// Records contains the successfully de-serialized record
	Records []*skydb.Record

	// Errs is the array of de-serialization errors
	Errs []skyerr.Error

	// Clean s true iff all incoming records are in proper format, design to
	// used with Atomic when handling the payload
	Clean bool
}

func (payload *recordSavePayload) purgeReservedKey(m map[string]interface{}) {
	for key := range m {
		if key == "" || key[0] == '_' {
			delete(m, key)
		}
	}
}

func (payload *recordSavePayload) ItemLen() int {
	return len(payload.RawMaps)
}

func (payload *recordSavePayload) Decode(data map[string]interface{}) skyerr.Error {
	if err := mapstructure.Decode(data, payload); err != nil {
		return skyerr.NewError(skyerr.BadRequest, "fails to decode the request payload")
	}
	return payload.Validate()
}

func (payload *recordSavePayload) Validate() skyerr.Error {
	if payload.ItemLen() == 0 {
		return skyerr.NewInvalidArgument("expected list of record", []string{"records"})
	}

	payload.Clean = true
	payload.Errs = []skyerr.Error{}
	payload.IncomingItems = []interface{}{}
	payload.Records = []*skydb.Record{}
	for _, recordMap := range payload.RawMaps {
		var record skydb.Record
		if err := payload.InitRecord(recordMap, &record); err != nil {
			payload.Clean = false
			payload.Errs = append(payload.Errs, err)
			payload.IncomingItems = append(payload.IncomingItems, err)
		} else {
			payload.IncomingItems = append(payload.IncomingItems, record.ID)
			payload.Records = append(payload.Records, &record)
		}
	}

	return nil
}

// InitRecord is duplicated of skyconv.record FromMap FIXME
func (payload *recordSavePayload) InitRecord(m map[string]interface{}, r *skydb.Record) skyerr.Error {
	rawID, ok := m["_id"].(string)
	if !ok {
		return skyerr.NewInvalidArgument("missing required fields", []string{"id"})
	}

	ss := strings.SplitN(rawID, "/", 2)
	if len(ss) == 1 {
		return skyerr.NewInvalidArgument(
			`record: "_id" should be of format '{type}/{id}', got "`+rawID+`"`,
			[]string{"id"},
		)
	}

	recordType, id := ss[0], ss[1]

	r.ID.Key = id
	r.ID.Type = recordType

	aclData, ok := m["_access"]
	if ok && aclData != nil {
		aclSlice, ok := aclData.([]interface{})
		if !ok {
			return skyerr.NewInvalidArgument("_access must be an array", []string{"_access"})
		}
		acl := skydb.RecordACL{}
		for _, v := range aclSlice {
			ace := skydb.RecordACLEntry{}
			typed, ok := v.(map[string]interface{})
			if !ok {
				return skyerr.NewInvalidArgument("invalid _access entry", []string{"_access"})
			}
			if err := (*skyconv.MapACLEntry)(&ace).FromMap(typed); err != nil {
				return skyerr.NewInvalidArgument("invalid _access entry", []string{"_access"})
			}
			acl = append(acl, ace)
		}
		r.ACL = acl
	}

	payload.purgeReservedKey(m)
	data := map[string]interface{}{}
	if err := (*skyconv.MapData)(&data).FromMap(m); err != nil {
		return skyerr.NewError(skyerr.InvalidArgument, err.Error())
	}
	r.Data = data

	return nil
}

/*
RecordSaveHandler is dummy implementation on save/modify Records
curl -X POST -H "Content-Type: application/json" \
  -d @- http://localhost:3000/ <<EOF
{
    "action": "record:save",
    "access_token": "validToken",
    "database_id": "_public",
    "records": [{
        "_id": "note/EA6A3E68-90F3-49B5-B470-5FFDB7A0D4E8",
        "content": "ewdsa",
        "_access": [{
            "role": "admin",
            "level": "write"
        }]
    }]
}
EOF

Save with reference
curl -X POST -H "Content-Type: application/json" \
  -d @- http://localhost:3000/ <<EOF
{
  "action": "record:save",
  "database_id": "_public",
  "access_token": "986bee3b-8dd9-45c2-b40c-8b6ef274cf12",
  "records": [
    {
      "collection": {
        "$type": "ref",
        "$id": "collection/10"
      },
      "noteOrder": 1,
      "content": "hi",
      "_id": "note/71BAE736-E9C5-43CB-ADD1-D8633B80CAFA",
      "_type": "record",
      "_access": [{
          "role": "admin",
          "level": "write"
      }]
    }
  ]
}
EOF
*/
type RecordSaveHandler struct {
	HookRegistry   *hook.Registry     `inject:"HookRegistry"`
	AssetStore     asset.Store        `inject:"AssetStore"`
	AccessModel    skydb.AccessModel  `inject:"AccessModel"`
	EventSender    pluginEvent.Sender `inject:"PluginEventSender"`
	AuthRecordKeys [][]string         `inject:"AuthRecordKeys"`
	Authenticator  router.Processor   `preprocessor:"authenticator"`
	DBConn         router.Processor   `preprocessor:"dbconn"`
	InjectAuth     router.Processor   `preprocessor:"inject_auth"`
	InjectDB       router.Processor   `preprocessor:"inject_db"`
	RequireAuth    router.Processor   `preprocessor:"require_auth"`
	PluginReady    router.Processor   `preprocessor:"plugin_ready"`
	preprocessors  []router.Processor
}

func (h *RecordSaveHandler) Setup() {
	h.preprocessors = []router.Processor{
		h.Authenticator,
		h.DBConn,
		h.InjectAuth,
		h.InjectDB,
		h.RequireAuth,
		h.PluginReady,
	}
}

func (h *RecordSaveHandler) GetPreprocessors() []router.Processor {
	return h.preprocessors
}

func (h *RecordSaveHandler) Handle(payload *router.Payload, response *router.Response) {
	p := &recordSavePayload{}
	skyErr := p.Decode(payload.Data)
	if skyErr != nil {
		response.Err = skyErr
		return
	}

	if payload.Database.IsReadOnly() {
		response.Err = skyerr.NewError(skyerr.NotSupported, "modifying the selected database is not supported")
		return
	}

<<<<<<< HEAD
	resultFilter, err := newRecordResultFilter(
		payload.DBConn,
		h.AssetStore,
		payload.AuthInfo,
		payload.HasMasterKey(),
	)
=======
	resultFilter, err := recordutil.NewRecordResultFilter(payload.DBConn, h.AssetStore, payload.AuthInfo)
>>>>>>> 942bb300
	if err != nil {
		response.Err = skyerr.MakeError(err)
		return
	}

	log.Debugf("Working with accessModel %v", h.AccessModel)

	req := recordutil.RecordModifyRequest{
		Db:            payload.Database,
		Conn:          payload.DBConn,
		AssetStore:    h.AssetStore,
		HookRegistry:  h.HookRegistry,
		AuthInfo:      payload.AuthInfo,
		RecordsToSave: p.Records,
		Atomic:        p.Atomic,
		WithMasterKey: payload.HasMasterKey(),
		Context:       payload.Context,
		ModifyAt:      timeNow(),
	}
	resp := recordutil.RecordModifyResponse{
		ErrMap: map[skydb.RecordID]skyerr.Error{},
	}

	var saveFunc recordModifyFunc
	if p.Atomic {
		if !p.Clean {
			response.Err = skyerr.NewErrorWithInfo(
				skyerr.InvalidArgument,
				"fails to de-serialize records",
				map[string]interface{}{
					"arguments": "records",
					"errors":    p.Errs,
				})
			return
		}
		saveFunc = atomicModifyFunc(&req, &resp, recordutil.RecordSaveHandler)
	} else {
		saveFunc = recordutil.RecordSaveHandler
	}

	// derive and extend record schema
	// hotfix (Steven-Chan): moved outside of the transaction to prevent deadlock
	schemaUpdated, err := recordutil.ExtendRecordSchema(payload.Database, p.Records)
	if err != nil {
		log.WithField("err", err).Errorln("failed to migrate record schema")
		if myerr, ok := err.(skyerr.Error); ok {
			response.Err = myerr
			return
		}

		response.Err = skyerr.NewError(skyerr.IncompatibleSchema, "failed to migrate record schema")
		return
	}

	if err := saveFunc(&req, &resp); err != nil {
		log.Debugf("Failed to save records: %v", err)
		response.Err = err
		return
	}

	results := make([]interface{}, 0, p.ItemLen())
	h.makeResultsFromIncomingItem(p.IncomingItems, resp, resultFilter, &results)

	response.Result = results

	if schemaUpdated && h.EventSender != nil {
		err := sendSchemaChangedEvent(h.EventSender, payload.Database)
		if err != nil {
			log.WithField("err", err).Warn("Fail to send schema changed event")
		}
	}
}

func (h *RecordSaveHandler) makeResultsFromIncomingItem(incomingItems []interface{}, resp recordutil.RecordModifyResponse, resultFilter recordutil.RecordResultFilter, results *[]interface{}) {
	currRecordIdx := 0
	for _, itemi := range incomingItems {
		var result interface{}

		switch item := itemi.(type) {
		case skyerr.Error:
			result = newSerializedError("", item)
		case skydb.RecordID:
			if err, ok := resp.ErrMap[item]; ok {
				log.WithFields(logrus.Fields{
					"recordID": item,
					"err":      err,
				}).Debugln("failed to save record")

				result = newSerializedError(item.String(), err)
			} else {
				record := resp.SavedRecords[currRecordIdx]
				currRecordIdx++
				result = resultFilter.JSONResult(record)
			}
		default:
			panic(fmt.Sprintf("unknown type of incoming item: %T", itemi))
		}

		*results = append(*results, result)
	}
}

type recordFetchPayload struct {
	RecordIDs []skydb.RecordID
	RawIDs    []string `mapstructure:"ids"`
}

func (payload *recordFetchPayload) Decode(data map[string]interface{}) skyerr.Error {
	if err := mapstructure.Decode(data, payload); err != nil {
		return skyerr.NewError(skyerr.BadRequest, "fails to decode the request payload")
	}
	return payload.Validate()
}

func (payload *recordFetchPayload) Validate() skyerr.Error {
	if len(payload.RawIDs) == 0 {
		return skyerr.NewInvalidArgument("expected list of id", []string{"ids"})
	}

	length := len(payload.RawIDs)
	payload.RecordIDs = make([]skydb.RecordID, length, length)
	for i, rawID := range payload.RawIDs {
		ss := strings.SplitN(rawID, "/", 2)
		if len(ss) == 1 {
			return skyerr.NewInvalidArgument(fmt.Sprintf("invalid id format: %v", rawID), []string{"ids"})
		}

		payload.RecordIDs[i].Type = ss[0]
		payload.RecordIDs[i].Key = ss[1]
	}
	return nil
}

func (payload *recordFetchPayload) ItemLen() int {
	return len(payload.RecordIDs)
}

/*
RecordFetchHandler is dummy implementation on fetching Records
curl -X POST -H "Content-Type: application/json" \
  -d @- http://localhost:3000/ <<EOF
{
    "action": "record:fetch",
    "access_token": "validToken",
    "database_id": "_private",
    "ids": ["note/1004", "note/1005"]
}
EOF
*/
type RecordFetchHandler struct {
	AssetStore    asset.Store       `inject:"AssetStore"`
	AccessModel   skydb.AccessModel `inject:"AccessModel"`
	Authenticator router.Processor  `preprocessor:"authenticator"`
	DBConn        router.Processor  `preprocessor:"dbconn"`
	InjectAuth    router.Processor  `preprocessor:"inject_auth"`
	InjectDB      router.Processor  `preprocessor:"inject_db"`
	PluginReady   router.Processor  `preprocessor:"plugin_ready"`
	preprocessors []router.Processor
}

func (h *RecordFetchHandler) Setup() {
	h.preprocessors = []router.Processor{
		h.Authenticator,
		h.DBConn,
		h.InjectAuth,
		h.InjectDB,
		h.PluginReady,
	}
}

func (h *RecordFetchHandler) GetPreprocessors() []router.Processor {
	return h.preprocessors
}

func (h *RecordFetchHandler) Handle(payload *router.Payload, response *router.Response) {
	p := &recordFetchPayload{}
	skyErr := p.Decode(payload.Data)
	if skyErr != nil {
		response.Err = skyErr
		return
	}

	db := payload.Database
<<<<<<< HEAD
	resultFilter, err := newRecordResultFilter(
		payload.DBConn,
		h.AssetStore,
		payload.AuthInfo,
		payload.HasMasterKey(),
	)
=======
	resultFilter, err := recordutil.NewRecordResultFilter(payload.DBConn, h.AssetStore, payload.AuthInfo)
>>>>>>> 942bb300
	if err != nil {
		response.Err = skyerr.MakeError(err)
		return
	}

	fetcher := recordutil.NewRecordFetcher(db, payload.DBConn, payload.HasMasterKey())

	results := make([]interface{}, p.ItemLen(), p.ItemLen())
	for i, recordID := range p.RecordIDs {
		record, err := fetcher.FetchRecord(recordID, payload.AuthInfo, skydb.ReadLevel)
		if err != nil {
			results[i] = newSerializedError(
				recordID.String(),
				err,
			)
			continue
		}
		results[i] = resultFilter.JSONResult(record)
	}

	response.Result = results
}

type recordQueryPayload struct {
	Query skydb.Query
}

func (payload *recordQueryPayload) Decode(data map[string]interface{}, parser *QueryParser) skyerr.Error {
	// Since the fields of skydb.Query is specified in the top-level,
	// we parse the data without mapstructure.
	// mapstructure "squash" tag does not work because skydb.Query
	// can only be converted using a hook func.

	if err := parser.queryFromRaw(data, &payload.Query); err != nil {
		return err
	}

	return payload.Validate()
}

func (payload *recordQueryPayload) Validate() skyerr.Error {
	return nil
}

/*
RecordQueryHandler is dummy implementation on fetching Records
curl -X POST -H "Content-Type: application/json" \
  -d @- http://localhost:3000/ <<EOF
{
    "action": "record:query",
    "access_token": "validToken",
    "database_id": "_private",
    "record_type": "note",
    "sort": [
        [{"$val": "noteOrder", "$type": "desc"}, "asc"]
    ]
}
EOF
*/
type RecordQueryHandler struct {
	AssetStore    asset.Store       `inject:"AssetStore"`
	AccessModel   skydb.AccessModel `inject:"AccessModel"`
	Authenticator router.Processor  `preprocessor:"authenticator"`
	DBConn        router.Processor  `preprocessor:"dbconn"`
	InjectAuth    router.Processor  `preprocessor:"inject_auth"`
	InjectDB      router.Processor  `preprocessor:"inject_db"`
	PluginReady   router.Processor  `preprocessor:"plugin_ready"`
	preprocessors []router.Processor
}

func (h *RecordQueryHandler) Setup() {
	h.preprocessors = []router.Processor{
		h.Authenticator,
		h.DBConn,
		h.InjectAuth,
		h.InjectDB,
		h.PluginReady,
	}
}

func (h *RecordQueryHandler) GetPreprocessors() []router.Processor {
	return h.preprocessors
}

func (h *RecordQueryHandler) Handle(payload *router.Payload, response *router.Response) {
	p := &recordQueryPayload{}
	parser := QueryParser{UserID: payload.AuthInfoID}
	skyErr := p.Decode(payload.Data, &parser)
	if skyErr != nil {
		response.Err = skyErr
		return
	}

	if payload.AuthInfo != nil {
		p.Query.ViewAsUser = payload.AuthInfo
	}

	if payload.HasMasterKey() {
		p.Query.BypassAccessControl = true
	}

	fieldACL := func() skydb.FieldACL {
		acl, err := payload.DBConn.GetRecordFieldAccess()
		if err != nil {
			panic(err)
		}
		return acl
	}()

	if !p.Query.BypassAccessControl {
		visitor := &queryAccessVisitor{
			FieldACL:   fieldACL,
			RecordType: p.Query.Type,
			AuthInfo:   p.Query.ViewAsUser,
			ExpressionACLChecker: ExpressionACLChecker{
				FieldACL:   fieldACL,
				RecordType: p.Query.Type,
				AuthInfo:   payload.AuthInfo,
				Database:   payload.Database,
			},
		}
		p.Query.Accept(visitor)
		if err := visitor.Error(); err != nil {
			response.Err = err
			return
		}
	}

	db := payload.Database

	results, err := db.Query(&p.Query)
	if err != nil {
		response.Err = skyerr.MakeError(err)
		return
	}
	defer results.Close()

	records := []skydb.Record{}
	for results.Scan() {
		record := results.Record()
		records = append(records, record)
	}

	if results.Err() != nil {
		response.Err = skyerr.MakeError(results.Err())
		return
	}

	// Scan does not query assets,
	// it only replaces them with assets then only have name,
	// so we replace them with some complete assets.
	recordutil.MakeAssetsComplete(db, payload.DBConn, records)

	eagerRecords := recordutil.DoQueryEager(db, recordutil.EagerIDs(db, records, p.Query))

<<<<<<< HEAD
	recordResultFilter, err := newRecordResultFilter(
		payload.DBConn,
		h.AssetStore,
		payload.AuthInfo,
		p.Query.BypassAccessControl,
	)
=======
	recordResultFilter, err := recordutil.NewRecordResultFilter(payload.DBConn, h.AssetStore, payload.AuthInfo)
>>>>>>> 942bb300
	if err != nil {
		response.Err = skyerr.MakeError(err)
		return
	}

	resultFilter := recordutil.QueryResultFilter{
		Database:           db,
		Query:              p.Query,
		EagerRecords:       eagerRecords,
		RecordResultFilter: recordResultFilter,
	}

	output := make([]interface{}, len(records))
	for i := range records {
		record := records[i]
		output[i] = resultFilter.JSONResult(&record)
	}

	response.Result = output

	resultInfo, err := recordutil.QueryResultInfo(db, &p.Query, results)
	if err != nil {
		response.Err = skyerr.MakeError(err)
		return
	}
	if len(resultInfo) > 0 {
		response.Info = resultInfo
	}
}

type recordDeletePayload struct {
	RawIDs    []string `mapstructure:"ids"`
	Atomic    bool     `mapstructure:"atomic"`
	RecordIDs []skydb.RecordID
}

func (payload *recordDeletePayload) Decode(data map[string]interface{}) skyerr.Error {
	if err := mapstructure.Decode(data, payload); err != nil {
		return skyerr.NewError(skyerr.BadRequest, "fails to decode the request payload")
	}
	return payload.Validate()
}

func (payload *recordDeletePayload) Validate() skyerr.Error {
	if len(payload.RawIDs) == 0 {
		return skyerr.NewInvalidArgument("expected list of id", []string{"ids"})
	}

	length := payload.ItemLen()
	payload.RecordIDs = make([]skydb.RecordID, length, length)
	for i, rawID := range payload.RawIDs {
		ss := strings.SplitN(rawID, "/", 2)
		if len(ss) == 1 {
			return skyerr.NewInvalidArgument(
				`record: "_id" should be of format '{type}/{id}', got "`+rawID+`"`,
				[]string{"ids"},
			)
		}

		payload.RecordIDs[i].Type = ss[0]
		payload.RecordIDs[i].Key = ss[1]
	}
	return nil
}

func (payload *recordDeletePayload) ItemLen() int {
	return len(payload.RawIDs)
}

/*
RecordDeleteHandler is dummy implementation on delete Records
curl -X POST -H "Content-Type: application/json" \
  -d @- http://localhost:3000/ <<EOF
{
    "action": "record:delete",
    "access_token": "validToken",
    "database_id": "_private",
    "ids": ["note/EA6A3E68-90F3-49B5-B470-5FFDB7A0D4E8"]
}
EOF
*/
type RecordDeleteHandler struct {
	HookRegistry  *hook.Registry    `inject:"HookRegistry"`
	AccessModel   skydb.AccessModel `inject:"AccessModel"`
	Authenticator router.Processor  `preprocessor:"authenticator"`
	DBConn        router.Processor  `preprocessor:"dbconn"`
	InjectAuth    router.Processor  `preprocessor:"inject_auth"`
	InjectDB      router.Processor  `preprocessor:"inject_db"`
	RequireAuth   router.Processor  `preprocessor:"require_auth"`
	PluginReady   router.Processor  `preprocessor:"plugin_ready"`
	preprocessors []router.Processor
}

func (h *RecordDeleteHandler) Setup() {
	h.preprocessors = []router.Processor{
		h.Authenticator,
		h.DBConn,
		h.InjectAuth,
		h.InjectDB,
		h.RequireAuth,
		h.PluginReady,
	}
}

func (h *RecordDeleteHandler) GetPreprocessors() []router.Processor {
	return h.preprocessors
}

func (h *RecordDeleteHandler) Handle(payload *router.Payload, response *router.Response) {
	p := &recordDeletePayload{}
	skyErr := p.Decode(payload.Data)
	if skyErr != nil {
		response.Err = skyErr
		return
	}

	if payload.Database.IsReadOnly() {
		response.Err = skyerr.NewError(skyerr.NotSupported, "modifying the selected database is not supported")
		return
	}

	req := recordutil.RecordModifyRequest{
		Db:                payload.Database,
		Conn:              payload.DBConn,
		HookRegistry:      h.HookRegistry,
		RecordIDsToDelete: p.RecordIDs,
		Atomic:            p.Atomic,
		WithMasterKey:     payload.HasMasterKey(),
		Context:           payload.Context,
		AuthInfo:          payload.AuthInfo,
	}
	resp := recordutil.RecordModifyResponse{
		ErrMap: map[skydb.RecordID]skyerr.Error{},
	}

	var deleteFunc recordModifyFunc
	if p.Atomic {
		deleteFunc = atomicModifyFunc(&req, &resp, recordutil.RecordDeleteHandler)
	} else {
		deleteFunc = recordutil.RecordDeleteHandler
	}

	if err := deleteFunc(&req, &resp); err != nil {
		log.Debugf("Failed to delete records: %v", err)
		response.Err = err
		return
	}

	results := make([]interface{}, 0, p.ItemLen())
	for _, recordID := range p.RecordIDs {
		var result interface{}

		if err, ok := resp.ErrMap[recordID]; ok {
			log.WithFields(logrus.Fields{
				"recordID": recordID,
				"err":      err,
			}).Debugln("failed to delete record")
			result = newSerializedError(
				recordID.String(),
				err,
			)
		} else {
			result = struct {
				ID   skydb.RecordID `json:"_id"`
				Type string         `json:"_type"`
			}{recordID, "record"}
		}

		results = append(results, result)
	}

	response.Result = results
}

type recordModifyFunc func(*recordutil.RecordModifyRequest, *recordutil.RecordModifyResponse) skyerr.Error

func atomicModifyFunc(req *recordutil.RecordModifyRequest, resp *recordutil.RecordModifyResponse, mFunc recordModifyFunc) recordModifyFunc {
	return func(req *recordutil.RecordModifyRequest, resp *recordutil.RecordModifyResponse) (err skyerr.Error) {
		txDB, ok := req.Db.(skydb.Transactional)
		if !ok {
			err = skyerr.NewError(skyerr.NotSupported, "database impl does not support transaction")
			return
		}

		txErr := skydb.WithTransaction(txDB, func() error {
			return mFunc(req, resp)
		})

		if len(resp.ErrMap) > 0 {
			info := map[string]interface{}{}
			for recordID, err := range resp.ErrMap {
				info[recordID.String()] = err
			}

			return skyerr.NewErrorWithInfo(skyerr.AtomicOperationFailure,
				"Atomic Operation rolled back due to one or more errors",
				info)
		} else if txErr != nil {
			err = skyerr.NewErrorWithInfo(skyerr.AtomicOperationFailure,
				"Atomic Operation rolled back due to an error",
				map[string]interface{}{"innerError": txErr})

		}
		return
	}
}<|MERGE_RESOLUTION|>--- conflicted
+++ resolved
@@ -19,8 +19,8 @@
 	"fmt"
 	"strings"
 
+	"github.com/mitchellh/mapstructure"
 	"github.com/sirupsen/logrus"
-	"github.com/mitchellh/mapstructure"
 
 	"github.com/skygeario/skygear-server/pkg/server/asset"
 	pluginEvent "github.com/skygeario/skygear-server/pkg/server/plugin/event"
@@ -281,16 +281,12 @@
 		return
 	}
 
-<<<<<<< HEAD
-	resultFilter, err := newRecordResultFilter(
+	resultFilter, err := recordutil.NewRecordResultFilter(
 		payload.DBConn,
 		h.AssetStore,
 		payload.AuthInfo,
 		payload.HasMasterKey(),
 	)
-=======
-	resultFilter, err := recordutil.NewRecordResultFilter(payload.DBConn, h.AssetStore, payload.AuthInfo)
->>>>>>> 942bb300
 	if err != nil {
 		response.Err = skyerr.MakeError(err)
 		return
@@ -474,16 +470,12 @@
 	}
 
 	db := payload.Database
-<<<<<<< HEAD
-	resultFilter, err := newRecordResultFilter(
+	resultFilter, err := recordutil.NewRecordResultFilter(
 		payload.DBConn,
 		h.AssetStore,
 		payload.AuthInfo,
 		payload.HasMasterKey(),
 	)
-=======
-	resultFilter, err := recordutil.NewRecordResultFilter(payload.DBConn, h.AssetStore, payload.AuthInfo)
->>>>>>> 942bb300
 	if err != nil {
 		response.Err = skyerr.MakeError(err)
 		return
@@ -639,16 +631,12 @@
 
 	eagerRecords := recordutil.DoQueryEager(db, recordutil.EagerIDs(db, records, p.Query))
 
-<<<<<<< HEAD
-	recordResultFilter, err := newRecordResultFilter(
+	recordResultFilter, err := recordutil.NewRecordResultFilter(
 		payload.DBConn,
 		h.AssetStore,
 		payload.AuthInfo,
 		p.Query.BypassAccessControl,
 	)
-=======
-	recordResultFilter, err := recordutil.NewRecordResultFilter(payload.DBConn, h.AssetStore, payload.AuthInfo)
->>>>>>> 942bb300
 	if err != nil {
 		response.Err = skyerr.MakeError(err)
 		return
